--- conflicted
+++ resolved
@@ -88,17 +88,7 @@
 pub static INTERRUPT_TABLE: [Option<unsafe extern fn()>; 80] = [
     // Perhipheral vectors are defined by Atmel in the SAM4L datasheet section
     // 4.7.
-<<<<<<< HEAD
     /* HFLASHC */       Option::Some(flashcalw::FLASH_Handler),
-    /* PDCA0 */         Option::Some(dma::PDCA_0_Handler),
-    /* PDCA1 */         Option::Some(dma::PDCA_1_Handler),
-    /* PDCA2 */         Option::Some(dma::PDCA_2_Handler),
-    /* PDCA3 */         Option::Some(dma::PDCA_3_Handler),
-    /* PDCA4 */         Option::Some(dma::PDCA_4_Handler),
-    /* PDCA5..PDCA15 */ None, None, None, None, None, None, None, None,
-                        None, None, None,
-=======
-    /* HFLASHC */       Option::Some(unhandled_interrupt),
     /* PDCA0 */         Option::Some(dma::pdca0_handler),
     /* PDCA1 */         Option::Some(dma::pdca1_handler),
     /* PDCA2 */         Option::Some(dma::pdca2_handler),
@@ -115,7 +105,6 @@
     /* PDCA13 */        Option::Some(dma::pdca13_handler),
     /* PDCA14 */        Option::Some(dma::pdca14_handler),
     /* PDCA15 */        Option::Some(dma::pdca15_handler),
->>>>>>> 4a155cd8
     /* CRCCU */         Option::Some(unhandled_interrupt),
     /* USBC */          Option::Some(unhandled_interrupt),
     /* PEVC_TR */       Option::Some(unhandled_interrupt),
